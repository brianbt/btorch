--- conflicted
+++ resolved
@@ -59,29 +59,18 @@
         if isinstance(pad, str):
             raise ValueError(f"model.pad is str ({pad}). Only support int.")
     out = []
-<<<<<<< HEAD
-    if isinstance(h_w, torch.Tensor):
-        out += list(h_w.shape[:-2])
+    if isinstance(input_size, torch.Tensor):
+        out += list(input_size.shape[:-2])
         if out_channels is not None:
             out[-1] = out_channels
-        h_w = h_w.shape[-2:]
-    elif isinstance(h_w, tuple) or isinstance(h_w, list):
-        out += h_w[:-2]
-        if out_channels is not None:
-            out[-1] = out_channels
-        h_w = h_w[-2:]
-    elif not isinstance(h_w, tuple) and not isinstance(h_w, list):
-        h_w = (h_w, h_w)
-=======
-    if isinstance(input_size, torch.Tensor):
-        out += list(input_size.shape[:-2])
         input_size = input_size.shape[-2:]
     elif isinstance(input_size, tuple) or isinstance(input_size, list):
         out += input_size[:-2]
+        if out_channels is not None:
+            out[-1] = out_channels
         input_size = input_size[-2:]
     elif not isinstance(input_size, tuple) and not isinstance(input_size, list):
         input_size = (input_size, input_size)
->>>>>>> 3c673008
 
 
     if not isinstance(kernel_size, tuple) and not isinstance(kernel_size, list):
@@ -120,29 +109,18 @@
         if isinstance(pad, str):
             raise ValueError(f"model.pad is str ({pad}). Only support int.")
     out = []
-<<<<<<< HEAD
-    if isinstance(h_w, torch.Tensor):
-        out += list(h_w.shape[:-2])
+    if isinstance(input_size, torch.Tensor):
+        out += list(input_size.shape[:-2])
         if out_channels is not None:
             out[-1] = out_channels
-        h_w = h_w.shape[-2:]
-    elif isinstance(h_w, tuple) or isinstance(h_w, list):
-        out += h_w[:-2]
-        if out_channels is not None:
-            out[-1] = out_channels
-        h_w = h_w[-2:]
-    elif not isinstance(h_w, tuple) and not isinstance(h_w, list):
-        h_w = (h_w, h_w)
-=======
-    if isinstance(input_size, torch.Tensor):
-        out += list(input_size.shape[:-2])
         input_size = input_size.shape[-2:]
     elif isinstance(input_size, tuple) or isinstance(input_size, list):
         out += input_size[:-2]
+        if out_channels is not None:
+            out[-1] = out_channels
         input_size = input_size[-2:]
     elif not isinstance(input_size, tuple) and not isinstance(input_size, list):
         input_size = (input_size, input_size)
->>>>>>> 3c673008
 
     if not isinstance(kernel_size, tuple) and not isinstance(
             kernel_size, list):
@@ -624,7 +602,6 @@
     else:
         return X_scaled.int()
 
-<<<<<<< HEAD
 def pplot(x):
     """Smart plot for pytorch tensor.
 
@@ -660,7 +637,6 @@
         raise ValueError('This is not a RGB or gray-scale image')
         
         
-=======
 
 def flood_fill(img, target_value, fill_value, start_point, flags=4):
     """cv2.flood_fill() wrapper
@@ -688,5 +664,4 @@
     cv2.floodFill(numeric_matrix, mask, start_point, 255, flags=flags)
     mask = mask[1:-1, 1:-1]
     matrix_np[mask==1] = fill_value
-    return torch.tensor(matrix_np, dtype=img.dtype, device=img.device)
->>>>>>> 3c673008
+    return torch.tensor(matrix_np, dtype=img.dtype, device=img.device)